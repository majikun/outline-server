--- conflicted
+++ resolved
@@ -299,9 +299,8 @@
     this.init();
     this.account = account;
 
-<<<<<<< HEAD
     try {
-      this.billingAccounts = await this.account.listBillingAccounts();
+      this.billingAccounts = await this.account.listOpenBillingAccounts();
       const projects = await this.account.listProjects();
       // TODO: We don't support multiple projects atm, but we will want to allow
       // the user to choose the appropriate one.
@@ -310,13 +309,6 @@
       // TODO: Surface this error to the user.
       console.warn('Error fetching GCP account info', e);
     }
-=======
-    this.billingAccounts = await this.account.listOpenBillingAccounts();
-    const projects = await this.account.listProjects();
-    // TODO: We don't support multiple projects atm, but we will want to allow
-    //  the user to choose the appropriate one.
-    this.project = projects?.[0];
->>>>>>> e86c1981
     const isProjectHealthy =
         this.project ? await this.account.isProjectHealthy(this.project.id) : false;
     if (this.project && isProjectHealthy) {
@@ -353,14 +345,7 @@
   }
 
   private async refreshBillingAccounts(): Promise<void> {
-<<<<<<< HEAD
-    this.billingAccounts = await this.account.listBillingAccounts();
-=======
     this.billingAccounts = await this.account.listOpenBillingAccounts();
-    // TODO: listBillingAccounts() can reject, resulting in an uncaught
-    // exception here that is shown in the debug console but not reflected
-    // in the UI.  We need to something better than failing silently.
->>>>>>> e86c1981
 
     if (this.billingAccounts?.length > 0) {
       this.stopRefreshingBillingAccounts();
